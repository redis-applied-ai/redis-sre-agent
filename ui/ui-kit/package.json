--- conflicted
+++ resolved
@@ -46,12 +46,9 @@
     "format:check": "prettier --check \"src/**/*.{ts,tsx}\"",
     "lint": "eslint src --ext .ts,.tsx",
     "lint:fix": "eslint src --ext .ts,.tsx --fix",
-<<<<<<< HEAD
     "pre-commit": "pre-commit run --all-files",
     "pre-commit:install": "pre-commit install --hook-type pre-commit --hook-type pre-push",
     "prepare": "echo 'skip pre-commit install in Docker build'",
-=======
->>>>>>> 28523cc0
     "prepublishOnly": "npm run clean && npm run build",
     "storybook": "storybook dev -p 6006",
     "test": "vitest run",
