--- conflicted
+++ resolved
@@ -57,12 +57,9 @@
     "opentelemetry-instrumentation-httpx>=0.57b0",
     "opentelemetry-instrumentation-aiohttp-client>=0.57b0",
     "opentelemetry-instrumentation-openai>=0.47.5",
-<<<<<<< HEAD
     "cryptography>=45.0.0,<46",
-=======
     "mcp>=1.23.3",
     "nltk>=3.9.1",
->>>>>>> 28523cc0
 ]
 
 [dependency-groups]
